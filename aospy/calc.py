--- conflicted
+++ resolved
@@ -11,7 +11,7 @@
 
 from . import Constant, Var
 from .io import (_data_in_label, _data_out_label, _ens_label, _yr_label, dmget,
-                 nc_name_gfdl)
+                 data_in_name_gfdl)
 from .timedate import TimeManager, _get_time
 from .utils import (get_parent_attr, level_thickness,
                     pfull_from_sigma, dp_from_sigma, int_dp_g)
@@ -32,14 +32,14 @@
 
 class CalcInterface(object):
     """Interface to Calc class."""
-    def _set_nc_attrs(self):
-        for attr in ('nc_start_date',
-                     'nc_end_date',
+    def _set_data_in_attrs(self):
+        for attr in ('data_in_start_date',
+                     'data_in_end_date',
                      'default_date_range',
-                     'nc_dur',
-                     'direc_nc',
-                     'nc_files',
-                     'nc_dir_struc',
+                     'data_in_dur',
+                     'data_in_direc',
+                     'data_in_files',
+                     'data_in_dir_struc',
                      'ens_mem_prefix',
                      'ens_mem_ext',
                      'idealized'):
@@ -74,7 +74,7 @@
         self.model = model
         self.run = run
 
-        self._set_nc_attrs()
+        self._set_data_in_attrs()
 
         self.proj_str = '_'.join(set([p.name for p in self.proj]))
         self.model_str = '_'.join(set([m.name for m in self.model]))
@@ -188,7 +188,7 @@
         [mod.set_grid_data() for mod in self.model]
 
         if isinstance(calc_interface.ens_mem, int):
-            self.direc_nc = self.direc_nc[calc_interface.ens_mem]
+            self.data_in_direc = self.data_in_direc[calc_interface.ens_mem]
 
         self.dt_set = False
 
@@ -200,18 +200,17 @@
         self.path_archive = self._path_archive()
 
         self.data_out = {}
-        raise ValueError("dt array could not be created.")
-
-    def _get_input_data_paths_one_dir(self, name, direc_nc, n=0):
+
+    def _get_input_data_paths_one_dir(self, name, data_in_direc, n=0):
         """Get the names of netCDF files when all in same directory."""
-        if isinstance(self.nc_files[n][name], str):
-            nc_files = [self.nc_files[n][name]]
-        else:
-            nc_files = self.nc_files[n][name]
-        # nc_files may hold absolute or relative paths
+        if isinstance(self.data_in_files[n][name], str):
+            data_in_files = [self.data_in_files[n][name]]
+        else:
+            data_in_files = self.data_in_files[n][name]
+        # data_in_files may hold absolute or relative paths
         paths = []
-        for nc in nc_files:
-            full = '/'.join([direc_nc, nc]).replace('//', '/')
+        for nc in data_in_files:
+            full = '/'.join([data_in_direc, nc]).replace('//', '/')
             if os.path.isfile(nc):
                 paths.append(nc)
             elif os.path.isfile(full):
@@ -226,11 +225,11 @@
 
     def _get_input_data_paths_gfdl_repo(self, name, n=0):
         """Get the names of netCDF files from a GFDL repo on /archive."""
-        return self.model[n].find_nc_direc_repo(
+        return self.model[n].find_data_in_direc_repo(
             run_name=self.run[n].name, var_name=name
         )
 
-    def _get_input_data_paths_gfdl_dir_struct(self, name, direc_nc,
+    def _get_input_data_paths_gfdl_dir_struct(self, name, data_in_direc,
                                               start_year, end_year, n=0):
         """Get paths to netCDF files save in GFDL standard output format."""
         domain = self.domain
@@ -245,26 +244,26 @@
             dtype_lbl = dtype
         else:
             dtype = self.dtype_in_time
-        direc = os.path.join(direc_nc, domain, dtype_lbl, self.intvl_in,
-                             str(self.nc_dur[n]) + 'yr')
-        files = [os.path.join(direc, nc_name_gfdl(name, domain, dtype,
+        direc = os.path.join(data_in_direc, domain, dtype_lbl, self.intvl_in,
+                             str(self.data_in_dur[n]) + 'yr')
+        files = [os.path.join(direc, data_in_name_gfdl(name, domain, dtype,
                                                   self.intvl_in, year,
                                                   self.intvl_out,
-                                                  self.nc_start_date[n].year,
-                                                  self.nc_dur[n]))
+                                                  self.data_in_start_date[n].year,
+                                                  self.data_in_dur[n]))
                  for year in range(start_year, end_year + 1)]
         # Remove duplicate entries.
         files = list(set(files))
         files.sort()
         return files
 
-    def _get_direc_nc(self, n):
-        if isinstance(self.direc_nc, str):
-            return self.direc_nc
-        if isinstance(self.direc_nc, (list, tuple)):
-            return self.direc_nc[n]
-        raise IOError("direc_nc must be string, list, or tuple: "
-                      "{}".format(self.direc_nc))
+    def _get_data_in_direc(self, n):
+        if isinstance(self.data_in_direc, str):
+            return self.data_in_direc
+        if isinstance(self.data_in_direc, (list, tuple)):
+            return self.data_in_direc[n]
+        raise IOError("data_in_direc must be string, list, or tuple: "
+                      "{}".format(self.data_in_direc))
 
     def _get_input_data_paths(self, var, start_date=False,
                               end_date=False, n=0):
@@ -273,28 +272,29 @@
         Files chosen depend on the specified variables and time interval and
         the attributes of the netCDF files.
         """
-        direc_nc = self._get_direc_nc(n)
+        data_in_direc = self._get_data_in_direc(n)
         # Cycle through possible names until the data is found.
         for name in var.names:
-            if self.nc_dir_struc[n] == 'one_dir':
+            if self.data_in_dir_struc[n] == 'one_dir':
                 try:
-                    files = self._get_input_data_paths_one_dir(name, direc_nc,
-                                                               n=n)
+                    files = self._get_input_data_paths_one_dir(
+                        name, data_in_direc, n=n
+                    )
                 except KeyError:
                     pass
                 else:
                     break
-            elif self.nc_dir_struc[n].lower() == 'gfdl':
+            elif self.data_in_dir_struc[n].lower() == 'gfdl':
                 try:
                     files = self._get_input_data_paths_gfdl_dir_struct(
-                        name, direc_nc, start_date.year,
+                        name, data_in_direc, start_date.year,
                         end_date.year, n=n
                     )
                 except:
                     raise
                 else:
                     break
-            elif self.nc_dir_struc[n].lower() == 'gfdl_repo':
+            elif self.data_in_dir_struc[n].lower() == 'gfdl_repo':
                 try:
                     files = self._get_input_data_paths_gfdl_repo(name, n=n)
                 except IOError:
@@ -303,24 +303,12 @@
                     break
             else:
                 raise ValueError("Specified directory type not supported"
-                                 ": {}".format(self.nc_dir_struc[n]))
-        else:
-<<<<<<< HEAD
+                                 ": {}".format(self.data_in_dir_struc[n]))
+        else:
             raise IOError("netCDF files for variable `{}`, year range {}-{}, "
                           "in directory {}, not found".format(var, start_date,
                                                               end_date,
-                                                              direc_nc))
-=======
-            raise IOError("netCDF files for variable `%s`, year range %s-%s, "
-                          "in directory %s, not found" % (var, start_date,
-                                                          end_date, direc_nc))
-#        dmget(files)
-#        ds = []
-#        print start_date
-#        print end_date
-#        for file_ in files:
-#            print file_
->>>>>>> 9dffec5a
+                                                              data_in_direc))
         paths = list(set(files))
         paths.sort()
         return paths
@@ -341,10 +329,10 @@
         # possible?
 
         # 2015-10-16 19:06:00 S. Clark: The year<1678 logic is independent of using
-        # xray.open_mfdataset. The main reason I held off on using it here 
+        # xray.open_mfdataset. The main reason I held off on using it here
         # was that it opens a can of worms with regard to performance; we'd
         # need to add some logic to make sure the data were chunked in a
-        # reasonable way (and logic to change the chunking if need be). 
+        # reasonable way (and logic to change the chunking if need be).
         for file_ in paths:
             test = xray.open_dataset(file_, decode_cf=False,
                                      drop_variables=['time_bounds', 'nv',
