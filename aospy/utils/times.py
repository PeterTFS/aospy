--- conflicted
+++ resolved
@@ -204,16 +204,10 @@
     units = time.attrs['units']
     units_yr = units.split(' since ')[1].split('-')[0]
     min_yr_decoded = xr.decode_cf(time.to_dataset(name='dummy'))
-<<<<<<< HEAD
     min_date = min_yr_decoded[internal_names.TIME_STR].values[0]
     max_date = min_yr_decoded[internal_names.TIME_STR].values[-1]
     if all(isinstance(date, np.datetime64) for date in [min_date, max_date]):
         return ds, pd.Timestamp(min_date).year, pd.Timestamp(max_date).year
-=======
-    min_date = min_yr_decoded[_TIME_STR].values[0]
-    if isinstance(min_date, np.datetime64):
-        return ds, pd.Timestamp(min_date).year
->>>>>>> 3cb7e4a3
     else:
         min_yr = min_date.year
         max_yr = max_date.year
